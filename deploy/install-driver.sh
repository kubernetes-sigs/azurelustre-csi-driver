--- conflicted
+++ resolved
@@ -17,46 +17,6 @@
 set -euo pipefail
 
 repo="$(git rev-parse --show-toplevel)/deploy"
-<<<<<<< HEAD
-ver="main"
-workload="azurelustre"
-
-if [[ "$#" -gt 0 ]]; then
-  ver="$1"
-fi
-
-if [[ "$#" -gt 1 ]] && [[ "$2" == *"remote"* ]]; then
-  repo="https://raw.githubusercontent.com/kubernetes-sigs/azurelustre-csi-driver/$ver/deploy"
-fi
-
-if [[ "$#" -gt 2 ]]; then
-  workload="$3"
-fi
-
-if [ $workload != "noworkload" ]; then
-  workload="$repo/example/$workload"
-fi
-
-if [ $ver != "main" ]; then
-  repo="$repo/$ver"
-fi
-
-echo "Installing Azure Lustre CSI driver, repo: $repo ..."
-kubectl apply -f $repo/rbac-csi-azurelustre-controller.yaml
-kubectl apply -f $repo/rbac-csi-azurelustre-node.yaml
-kubectl apply -f $repo/csi-azurelustre-driver.yaml
-kubectl apply -f $repo/csi-azurelustre-controller.yaml
-kubectl apply -f $repo/csi-azurelustre-node.yaml
-echo 'Azure Lustre CSI driver installed successfully.'
-
-if [ $workload != "noworkload" ]; then
-  echo "Installing workload, repo: $workload ..."
-  kubectl apply -f $workload
-  echo 'Workload installed successfully.'
-else
-  echo 'No workload.'
-fi
-=======
 
 echo "Installing Azure Managed Lustre CSI driver, repo: $repo ..."
 kubectl apply -f $repo/rbac-csi-amlfs-controller.yaml
@@ -64,5 +24,4 @@
 kubectl apply -f $repo/csi-amlfs-driver.yaml
 kubectl apply -f $repo/csi-amlfs-controller.yaml
 kubectl apply -f $repo/csi-amlfs-node.yaml
-echo 'Azure Managed Lustre CSI driver installed successfully.'
->>>>>>> 0caac06e
+echo 'Azure Managed Lustre CSI driver installed successfully.'