--- conflicted
+++ resolved
@@ -121,8 +121,8 @@
 		}
 		return &csi.NodePublishVolumeResponse{}, nil
 	}
-
-<<<<<<< HEAD
+  
+  d.kernelModuleLock.Lock()
 	err = d.mounter.MountSensitiveWithoutSystemdWithMountFlags(
 		source,
 		target,
@@ -131,11 +131,7 @@
 		nil,
 		[]string{"--no-mtab"},
 	)
-=======
-	d.kernelModuleLock.Lock()
-	err = d.mounter.Mount(source, target, "lustre", mountOptions)
 	d.kernelModuleLock.Unlock()
->>>>>>> 4b488442
 
 	if err != nil {
 		if removeErr := os.Remove(target); removeErr != nil {
