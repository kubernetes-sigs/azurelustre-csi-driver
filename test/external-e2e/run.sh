#!/bin/bash

# Copyright 2021 The Kubernetes Authors.
#
# Licensed under the Apache License, Version 2.0 (the "License");
# you may not use this file except in compliance with the License.
# You may obtain a copy of the License at
#
#     http://www.apache.org/licenses/LICENSE-2.0
#
# Unless required by applicable law or agreed to in writing, software
# distributed under the License is distributed on an "AS IS" BASIS,
# WITHOUT WARRANTIES OR CONDITIONS OF ANY KIND, either express or implied.
# See the License for the specific language governing permissions and
# limitations under the License.

<<<<<<< HEAD
echo $kube_config | base64 -d > kubeconfig

set -euo pipefail

PROJECT_ROOT=$(git rev-parse --show-toplevel)

$PROJECT_ROOT/deploy/uninstall-driver.sh || true
$PROJECT_POOT/deploy/install-driver.sh

apt update -y
apt install -y golang-ginkgo-dev
=======
mkdir ~/.kube
echo $kube_config | base64 -d > ~/.kube/config

set -o xtrace
set -o errexit
set -o pipefail
set -o nounset

# need to run in a container in github action to have root permission
apt update -y
apt install -y golang-ginkgo-dev
apt install -y --no-install-recommends curl ca-certificates
update-ca-certificates

PROJECT_ROOT=$(pwd)
KUBECONFIG=~/.kube/config

curl -LO "https://dl.k8s.io/release/$(curl -L -s https://dl.k8s.io/release/stable.txt)/bin/linux/amd64/kubectl" -o kubectl
chmod +x kubectl
cp ./kubectl /usr/bin/
>>>>>>> 8c28f034

curl -sL https://storage.googleapis.com/kubernetes-release/release/v1.22.0/kubernetes-test-linux-amd64.tar.gz --output e2e-tests.tar.gz
tar -xvf e2e-tests.tar.gz && rm e2e-tests.tar.gz

print_logs() {
    echo "print out driver logs ..."
    bash ./test/utils/amlfs_log.sh
}

trap print_logs EXIT

mkdir -p /tmp/csi

<<<<<<< HEAD
if [ ! -z ${EXTERNAL_E2E_TEST_AMLFS} ]; then
    echo "begin to run amlfs tests ...."
    cp $PROJECT_POOT/test/external-e2e/e2etest_storageclass.yaml /tmp/csi/storageclass.yaml
    ginkgo -p --progress --v -focus="External.Storage.*.amlfs.csi.azure.com" \
        kubernetes/test/bin/e2e.test  -- \
        -skip="should access to two volumes with the same volume mode and retain data across pod recreation on the same node|should support two pods which share the same volume|should be able to unmount after the subpath directory is deleted|should support two pods which share the same volume|Should test that pv written before kubelet restart is readable after restart|should unmount if pod is force deleted while kubelet is down|should unmount if pod is gracefully deleted while kubelet is down"
        -storage.testdriver=$PROJECT_ROOT/test/external-e2e/testdriver-amlfs.yaml \
        --kubeconfig=$KUBECONFIG
fi
=======
echo "begin to run amlfs tests ...."
cp $PROJECT_ROOT/test/external-e2e/e2etest_storageclass.yaml /tmp/csi/storageclass.yaml
ginkgo -p --progress --v -focus="External.Storage.*.amlfs.csi.azure.com" \
    -skip="should access to two volumes with the same volume mode and retain data across pod recreation on the same node|should support two pods which share the same volume|should be able to unmount after the subpath directory is deleted|should support two pods which share the same volume|Should test that pv written before kubelet restart is readable after restart|should unmount if pod is force deleted while kubelet is down|should unmount if pod is gracefully deleted while kubelet is down" \
    kubernetes/test/bin/e2e.test  -- \
    -storage.testdriver=$PROJECT_ROOT/test/external-e2e/testdriver-amlfs.yaml \
    --kubeconfig=$KUBECONFIG
>>>>>>> 8c28f034
<|MERGE_RESOLUTION|>--- conflicted
+++ resolved
@@ -14,19 +14,6 @@
 # See the License for the specific language governing permissions and
 # limitations under the License.
 
-<<<<<<< HEAD
-echo $kube_config | base64 -d > kubeconfig
-
-set -euo pipefail
-
-PROJECT_ROOT=$(git rev-parse --show-toplevel)
-
-$PROJECT_ROOT/deploy/uninstall-driver.sh || true
-$PROJECT_POOT/deploy/install-driver.sh
-
-apt update -y
-apt install -y golang-ginkgo-dev
-=======
 mkdir ~/.kube
 echo $kube_config | base64 -d > ~/.kube/config
 
@@ -47,7 +34,6 @@
 curl -LO "https://dl.k8s.io/release/$(curl -L -s https://dl.k8s.io/release/stable.txt)/bin/linux/amd64/kubectl" -o kubectl
 chmod +x kubectl
 cp ./kubectl /usr/bin/
->>>>>>> 8c28f034
 
 curl -sL https://storage.googleapis.com/kubernetes-release/release/v1.22.0/kubernetes-test-linux-amd64.tar.gz --output e2e-tests.tar.gz
 tar -xvf e2e-tests.tar.gz && rm e2e-tests.tar.gz
@@ -61,22 +47,10 @@
 
 mkdir -p /tmp/csi
 
-<<<<<<< HEAD
-if [ ! -z ${EXTERNAL_E2E_TEST_AMLFS} ]; then
-    echo "begin to run amlfs tests ...."
-    cp $PROJECT_POOT/test/external-e2e/e2etest_storageclass.yaml /tmp/csi/storageclass.yaml
-    ginkgo -p --progress --v -focus="External.Storage.*.amlfs.csi.azure.com" \
-        kubernetes/test/bin/e2e.test  -- \
-        -skip="should access to two volumes with the same volume mode and retain data across pod recreation on the same node|should support two pods which share the same volume|should be able to unmount after the subpath directory is deleted|should support two pods which share the same volume|Should test that pv written before kubelet restart is readable after restart|should unmount if pod is force deleted while kubelet is down|should unmount if pod is gracefully deleted while kubelet is down"
-        -storage.testdriver=$PROJECT_ROOT/test/external-e2e/testdriver-amlfs.yaml \
-        --kubeconfig=$KUBECONFIG
-fi
-=======
 echo "begin to run amlfs tests ...."
 cp $PROJECT_ROOT/test/external-e2e/e2etest_storageclass.yaml /tmp/csi/storageclass.yaml
 ginkgo -p --progress --v -focus="External.Storage.*.amlfs.csi.azure.com" \
     -skip="should access to two volumes with the same volume mode and retain data across pod recreation on the same node|should support two pods which share the same volume|should be able to unmount after the subpath directory is deleted|should support two pods which share the same volume|Should test that pv written before kubelet restart is readable after restart|should unmount if pod is force deleted while kubelet is down|should unmount if pod is gracefully deleted while kubelet is down" \
     kubernetes/test/bin/e2e.test  -- \
     -storage.testdriver=$PROJECT_ROOT/test/external-e2e/testdriver-amlfs.yaml \
-    --kubeconfig=$KUBECONFIG
->>>>>>> 8c28f034
+    --kubeconfig=$KUBECONFIG